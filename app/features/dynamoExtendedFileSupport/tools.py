from services.logger import setup_logger
from langchain_community.document_loaders import PyPDFLoader
from langchain_core.documents import Document
from langchain_community.document_loaders.csv_loader import CSVLoader
from langchain_community.document_loaders import TextLoader
from langchain_community.document_loaders import UnstructuredURLLoader
from langchain_community.document_loaders import UnstructuredPowerPointLoader
from langchain_community.document_loaders import Docx2txtLoader
from langchain_community.document_loaders import UnstructuredExcelLoader
from langchain_community.document_loaders import UnstructuredXMLLoader
from utils.allowed_file_extensions import FileType, GFileType
import os
import tempfile
import uuid
import requests

from langchain_core.messages import HumanMessage
from langchain_google_genai import ChatGoogleGenerativeAI
from langchain_core.pydantic_v1 import BaseModel, Field
from langchain_core.output_parsers import JsonOutputParser

from langchain_text_splitters import RecursiveCharacterTextSplitter
from api.error_utilities import FileHandlerError, ImageHandlerError
from langchain.prompts import PromptTemplate
from langchain_google_genai import GoogleGenerativeAI

import gdown


logger = setup_logger(__name__)

splitter = RecursiveCharacterTextSplitter(
    chunk_size = 1000,
    chunk_overlap = 0
)

def build_chain(prompt: str):
    prompt_template = read_text_file(prompt)
    summarize_prompt = PromptTemplate.from_template(prompt_template)

    summarize_model = GoogleGenerativeAI(model="gemini-1.5-flash")
        
    chain = summarize_prompt | summarize_model 
    return chain

<<<<<<< HEAD
def get_summary(full_content: str):
    chain = build_chain()
    return chain.invoke(full_content)
=======
>>>>>>> dcd72087

def read_text_file(file_path):
    # Get the directory containing the script file
    script_dir = os.path.dirname(os.path.abspath(__file__))

    # Combine the script directory with the relative file path
    absolute_file_path = os.path.join(script_dir, file_path)
    
    with open(absolute_file_path, 'r') as file:
        return file.read()

class FileHandler:
    def __init__(self, file_loader, file_extension):
        self.file_loader = file_loader
        self.file_extension = file_extension

    def load(self, url):
        # Generate a unique filename with a UUID prefix
        unique_filename = f"{uuid.uuid4()}.{self.file_extension}"

        # Download the file from the URL and save it to a temporary file
        response = requests.get(url)
        response.raise_for_status()  # Ensure the request was successful

        with tempfile.NamedTemporaryFile(delete=False, prefix=unique_filename) as temp_file:
            temp_file.write(response.content)
            temp_file_path = temp_file.name

        # Use the file_loader to load the documents
        try:
            loader = self.file_loader(file_path=temp_file_path)
        except Exception as e:
            logger.error(f"No such file found at {temp_file_path}")
            raise FileHandlerError(f"No file found", temp_file_path) from e
        
        try:
            documents = loader.load()
        except Exception as e:
            logger.error(f"File content might be private or unavailable or the URL is incorrect.")
            raise FileHandlerError(f"No file content available", temp_file_path) from e

        # Remove the temporary file
        os.remove(temp_file_path)

        return documents

def load_pdf_documents(pdf_url: str, verbose=False):
    pdf_loader = FileHandler(PyPDFLoader, "pdf")
    docs = pdf_loader.load(pdf_url)

    if docs:
        split_docs = splitter.split_documents(docs)

        if verbose:
            logger.info(f"Found PDF file")
            logger.info(f"Splitting documents into {len(split_docs)} chunks")

        full_content = [doc.page_content for doc in split_docs]
        full_content = " ".join(full_content)

<<<<<<< HEAD
        return full_content
=======
        chain = build_chain("prompt/summarize-prompt.txt")

        print(chain.invoke(full_content))
>>>>>>> dcd72087

def load_csv_documents(csv_url: str, verbose=False):
    csv_loader = FileHandler(CSVLoader, "csv")
    docs = csv_loader.load(csv_url)

    if docs:
        if verbose:
            logger.info(f"Found CSV file")
            logger.info(f"Splitting documents into {len(docs)} chunks")

        full_content = [doc.page_content for doc in docs]
        full_content = " ".join(full_content)

<<<<<<< HEAD
        return full_content
=======
        chain = build_chain("prompt/summarize-xlsx-csv-prompt.txt")

        print(chain.invoke(full_content))
>>>>>>> dcd72087

def load_txt_documents(notes_url: str, verbose=False):
    notes_loader = FileHandler(TextLoader, "txt")
    docs = notes_loader.load(notes_url)

    if docs: 
        
        split_docs = splitter.split_documents(docs)
        
        if verbose:
            logger.info(f"Found TXT file")
            logger.info(f"Splitting documents into {len(split_docs)} chunks")

        full_content = [doc.page_content for doc in split_docs]
        full_content = " ".join(full_content)
        
<<<<<<< HEAD
        return full_content
=======
        chain = build_chain("prompt/summarize-prompt.txt")

        print(chain.invoke(full_content))
>>>>>>> dcd72087

def load_md_documents(notes_url: str, verbose=False):
    notes_loader = FileHandler(TextLoader, "md")
    docs = notes_loader.load(notes_url)
    
    if docs:
        
        split_docs = splitter.split_documents(docs)

        if verbose:
            logger.info(f"Found MD file")
            logger.info(f"Splitting documents into {len(split_docs)} chunks")

        full_content = [doc.page_content for doc in split_docs]
        full_content = " ".join(full_content)
        
<<<<<<< HEAD
        return full_content
=======
        chain = build_chain("prompt/summarize-prompt.txt")

        print(chain.invoke(full_content))
>>>>>>> dcd72087

def load_url_documents(url: str, verbose=False):
    url_loader = UnstructuredURLLoader(urls=[url])
    docs = url_loader.load()

    if docs:
        split_docs = splitter.split_documents(docs)

        if verbose:
            logger.info(f"Found URL")
            logger.info(f"Splitting documents into {len(split_docs)} chunks")

        full_content = [doc.page_content for doc in split_docs]
        full_content = " ".join(full_content)
        
<<<<<<< HEAD
        return full_content
=======
        chain = build_chain("prompt/summarize-prompt.txt")

        print(chain.invoke(full_content))
>>>>>>> dcd72087

def load_pptx_documents(pptx_url: str, verbose=False):
    pptx_handler = FileHandler(UnstructuredPowerPointLoader, 'pptx')

    docs = pptx_handler.load(pptx_url)
    if docs: 

        split_docs = splitter.split_documents(docs)

        if verbose:
            logger.info(f"Found PPTX file")
            logger.info(f"Splitting documents into {len(split_docs)} chunks")
        
        full_content = [doc.page_content for doc in split_docs]
        full_content = " ".join(full_content)

<<<<<<< HEAD
        return full_content
=======
        chain = build_chain("prompt/summarize-prompt.txt") 

        print(chain.invoke(full_content))
>>>>>>> dcd72087
        
def load_docx_documents(docx_url: str, verbose=False):
    docx_handler = FileHandler(Docx2txtLoader, 'docx')
    docs = docx_handler.load(docx_url)
    if docs: 

        split_docs = splitter.split_documents(docs)
        
        if verbose:
            logger.info(f"Found DOCX file")
            logger.info(f"Splitting documents into {len(split_docs)} chunks")

        full_content = [doc.page_content for doc in split_docs]
        full_content = " ".join(full_content)
        
<<<<<<< HEAD
        return full_content
=======
        chain = build_chain("prompt/summarize-prompt.txt")

        print(chain.invoke(full_content))
>>>>>>> dcd72087

def load_xls_documents(xls_url: str, verbose=False):
    xls_handler = FileHandler(UnstructuredExcelLoader, 'xls')
    docs = xls_handler.load(xls_url)
    if docs: 

        split_docs = splitter.split_documents(docs)
        
        if verbose:
            logger.info(f"Found XLS file")
            logger.info(f"Splitting documents into {len(split_docs)} chunks")

        full_content = [doc.page_content for doc in split_docs]
        full_content = " ".join(full_content)
        
<<<<<<< HEAD
        return full_content
=======
        chain = build_chain("prompt/summarize-xlsx-csv-prompt.txt")

        print(chain.invoke(full_content))
>>>>>>> dcd72087

def load_xlsx_documents(xlsx_url: str, verbose=False):
    xlsx_handler = FileHandler(UnstructuredExcelLoader, 'xlsx')
    docs = xlsx_handler.load(xlsx_url)
    if docs: 

        split_docs = splitter.split_documents(docs)
        
        if verbose:
            logger.info(f"Found XLSX file")
            logger.info(f"Splitting documents into {len(split_docs)} chunks")

        full_content = [doc.page_content for doc in split_docs]
        full_content = " ".join(full_content)
        
<<<<<<< HEAD
        return full_content
=======
        chain = build_chain("prompt/summarize-xlsx-csv-prompt.txt")

        print(chain.invoke(full_content))
>>>>>>> dcd72087

def load_xml_documents(xml_url: str, verbose=False):
    xml_handler = FileHandler(UnstructuredXMLLoader, 'xml')
    docs = xml_handler.load(xml_url)
    if docs: 

        split_docs = splitter.split_documents(docs)
        
        if verbose:
            logger.info(f"Found XML file")
            logger.info(f"Splitting documents into {len(split_docs)} chunks")

        full_content = [doc.page_content for doc in split_docs]
        full_content = " ".join(full_content)
        
<<<<<<< HEAD
        return full_content
=======
        chain = build_chain("prompt/summarize-prompt.txt")

        print(chain.invoke(full_content))
>>>>>>> dcd72087

file_loader_map = {
    FileType.PDF: load_pdf_documents,
    FileType.CSV: load_csv_documents,
    FileType.TXT: load_txt_documents,
    FileType.MD: load_md_documents,
    FileType.URL: load_url_documents,
    FileType.PPTX: load_pptx_documents,
    FileType.DOCX: load_docx_documents,
    FileType.XLS: load_xls_documents,
    FileType.XLSX: load_xlsx_documents,
    FileType.XML: load_xml_documents
}




class FileHandlerForGoogleDrive:
    def __init__(self, file_loader, file_extension='docx'):
        self.file_loader = file_loader
        self.file_extension = file_extension

    def load(self, url):

        unique_filename = f"{uuid.uuid4()}.{self.file_extension}"

        try:
            gdown.download(url=url, output=unique_filename, fuzzy=True)
        except Exception as e:
            logger.error(f"File content might be private or unavailable or the URL is incorrect.")
            raise FileHandlerError(f"No file content available") from e

        try:
            loader = self.file_loader(file_path=unique_filename)
        except Exception as e:
            logger.error(f"No such file found at {unique_filename}")
            raise FileHandlerError(f"No file found", unique_filename) from e

        try:
            documents = loader.load()
        except Exception as e:
            logger.error(f"File content might be private or unavailable or the URL is incorrect.")
            raise FileHandlerError(f"No file content available") from e

        os.remove(unique_filename)

        return documents
    
def load_gdocs_documents(drive_folder_url: str, verbose=False):

    gdocs_loader = FileHandlerForGoogleDrive(Docx2txtLoader)

    docs = gdocs_loader.load(drive_folder_url)
    
    if docs: 

        split_docs = splitter.split_documents(docs)
        
        if verbose:
            logger.info(f"Found Google Docs files")
            logger.info(f"Splitting documents into {len(split_docs)} chunks")

        full_content = [doc.page_content for doc in split_docs]
        full_content = " ".join(full_content)
        
<<<<<<< HEAD
        return full_content
=======
        chain = build_chain("prompt/summarize-prompt.txt")

        print(chain.invoke(full_content))
>>>>>>> dcd72087

def load_gsheets_documents(drive_folder_url: str, verbose=False):
    gsheets_loader = FileHandlerForGoogleDrive(UnstructuredExcelLoader, 'xlsx')
    docs = gsheets_loader.load(drive_folder_url)
    if docs: 

        split_docs = splitter.split_documents(docs)

        if verbose:
            logger.info(f"Found Google Sheets files")
            logger.info(f"Splitting documents into {len(split_docs)} chunks")

        full_content = [doc.page_content for doc in split_docs]
        full_content = " ".join(full_content)
        
<<<<<<< HEAD
        return full_content
=======
        chain = build_chain("prompt/summarize-xlsx-csv-prompt.txt")

        print(chain.invoke(full_content))
>>>>>>> dcd72087

def load_gslides_documents(drive_folder_url: str, verbose=False):
    gslides_loader = FileHandlerForGoogleDrive(UnstructuredPowerPointLoader, 'pptx')
    docs = gslides_loader.load(drive_folder_url)
    if docs: 

        split_docs = splitter.split_documents(docs)

        if verbose:
            logger.info(f"Found Google Slides files")
            logger.info(f"Splitting documents into {len(split_docs)} chunks")

        full_content = [doc.page_content for doc in split_docs]
        full_content = " ".join(full_content)
        
<<<<<<< HEAD
        return full_content
=======
        chain = build_chain("prompt/summarize-prompt.txt")

        print(chain.invoke(full_content))
>>>>>>> dcd72087
    
def load_gpdf_documents(drive_folder_url: str, verbose=False):

    gpdf_loader = FileHandlerForGoogleDrive(PyPDFLoader,'pdf')

    docs = gpdf_loader.load(drive_folder_url)
    if docs: 

        if verbose:
            logger.info(f"Found Google PDF files")
            logger.info(f"Splitting documents into {len(docs)} chunks")

        full_content = [doc.page_content for doc in docs]
        full_content = " ".join(full_content)
        
<<<<<<< HEAD
        return full_content
=======
        chain = build_chain("prompt/summarize-prompt.txt")

        print(chain.invoke(full_content))
>>>>>>> dcd72087


gfile_loader_map = {
    GFileType.DOC: load_gdocs_documents,
    GFileType.SHEET: load_gsheets_documents,
    GFileType.SLIDE: load_gslides_documents,
    GFileType.PDF: load_gpdf_documents
}

llm = ChatGoogleGenerativeAI(model="gemini-1.5-flash")

def generate_concepts_from_img(img_url):
    parser = JsonOutputParser(pydantic_object=Flashcard)
    message = HumanMessage(
    content=[
            {
                "type": "text",
                "text": "Give me more than 5 key concepts of what you see in the image",
            },  # You can optionally provide text parts
            {"type": "image_url", "image_url": img_url},
            {"type": "text", "text": f"In this format: {parser.get_format_instructions()}"}
        ]
    )

    try:
        response = llm.invoke([message]).content
        logger.info(f"Generated concepts: {response}")
    except Exception as e:
        logger.error(f"Error processing the request due to Invalid Content or Invalid Image URL")
        raise ImageHandlerError(f"Error processing the request", img_url) from e
    
    return parser.parse(response)


class Flashcard(BaseModel):
    concept: str = Field(description="The concept of the flashcard")
    definition: str = Field(description="The definition of the flashcard")<|MERGE_RESOLUTION|>--- conflicted
+++ resolved
@@ -43,12 +43,9 @@
     chain = summarize_prompt | summarize_model 
     return chain
 
-<<<<<<< HEAD
-def get_summary(full_content: str):
-    chain = build_chain()
+def get_summary(prompt: str, full_content: str):
+    chain = build_chain(prompt)
     return chain.invoke(full_content)
-=======
->>>>>>> dcd72087
 
 def read_text_file(file_path):
     # Get the directory containing the script file
@@ -109,13 +106,8 @@
         full_content = [doc.page_content for doc in split_docs]
         full_content = " ".join(full_content)
 
-<<<<<<< HEAD
-        return full_content
-=======
-        chain = build_chain("prompt/summarize-prompt.txt")
-
-        print(chain.invoke(full_content))
->>>>>>> dcd72087
+        return full_content
+        
 
 def load_csv_documents(csv_url: str, verbose=False):
     csv_loader = FileHandler(CSVLoader, "csv")
@@ -129,13 +121,7 @@
         full_content = [doc.page_content for doc in docs]
         full_content = " ".join(full_content)
 
-<<<<<<< HEAD
-        return full_content
-=======
-        chain = build_chain("prompt/summarize-xlsx-csv-prompt.txt")
-
-        print(chain.invoke(full_content))
->>>>>>> dcd72087
+        return full_content
 
 def load_txt_documents(notes_url: str, verbose=False):
     notes_loader = FileHandler(TextLoader, "txt")
@@ -152,13 +138,7 @@
         full_content = [doc.page_content for doc in split_docs]
         full_content = " ".join(full_content)
         
-<<<<<<< HEAD
-        return full_content
-=======
-        chain = build_chain("prompt/summarize-prompt.txt")
-
-        print(chain.invoke(full_content))
->>>>>>> dcd72087
+        return full_content
 
 def load_md_documents(notes_url: str, verbose=False):
     notes_loader = FileHandler(TextLoader, "md")
@@ -175,13 +155,7 @@
         full_content = [doc.page_content for doc in split_docs]
         full_content = " ".join(full_content)
         
-<<<<<<< HEAD
-        return full_content
-=======
-        chain = build_chain("prompt/summarize-prompt.txt")
-
-        print(chain.invoke(full_content))
->>>>>>> dcd72087
+        return full_content
 
 def load_url_documents(url: str, verbose=False):
     url_loader = UnstructuredURLLoader(urls=[url])
@@ -197,13 +171,7 @@
         full_content = [doc.page_content for doc in split_docs]
         full_content = " ".join(full_content)
         
-<<<<<<< HEAD
-        return full_content
-=======
-        chain = build_chain("prompt/summarize-prompt.txt")
-
-        print(chain.invoke(full_content))
->>>>>>> dcd72087
+        return full_content
 
 def load_pptx_documents(pptx_url: str, verbose=False):
     pptx_handler = FileHandler(UnstructuredPowerPointLoader, 'pptx')
@@ -220,13 +188,7 @@
         full_content = [doc.page_content for doc in split_docs]
         full_content = " ".join(full_content)
 
-<<<<<<< HEAD
-        return full_content
-=======
-        chain = build_chain("prompt/summarize-prompt.txt") 
-
-        print(chain.invoke(full_content))
->>>>>>> dcd72087
+        return full_content
         
 def load_docx_documents(docx_url: str, verbose=False):
     docx_handler = FileHandler(Docx2txtLoader, 'docx')
@@ -242,13 +204,7 @@
         full_content = [doc.page_content for doc in split_docs]
         full_content = " ".join(full_content)
         
-<<<<<<< HEAD
-        return full_content
-=======
-        chain = build_chain("prompt/summarize-prompt.txt")
-
-        print(chain.invoke(full_content))
->>>>>>> dcd72087
+        return full_content
 
 def load_xls_documents(xls_url: str, verbose=False):
     xls_handler = FileHandler(UnstructuredExcelLoader, 'xls')
@@ -264,13 +220,7 @@
         full_content = [doc.page_content for doc in split_docs]
         full_content = " ".join(full_content)
         
-<<<<<<< HEAD
-        return full_content
-=======
-        chain = build_chain("prompt/summarize-xlsx-csv-prompt.txt")
-
-        print(chain.invoke(full_content))
->>>>>>> dcd72087
+        return full_content
 
 def load_xlsx_documents(xlsx_url: str, verbose=False):
     xlsx_handler = FileHandler(UnstructuredExcelLoader, 'xlsx')
@@ -286,13 +236,7 @@
         full_content = [doc.page_content for doc in split_docs]
         full_content = " ".join(full_content)
         
-<<<<<<< HEAD
-        return full_content
-=======
-        chain = build_chain("prompt/summarize-xlsx-csv-prompt.txt")
-
-        print(chain.invoke(full_content))
->>>>>>> dcd72087
+        return full_content
 
 def load_xml_documents(xml_url: str, verbose=False):
     xml_handler = FileHandler(UnstructuredXMLLoader, 'xml')
@@ -308,13 +252,7 @@
         full_content = [doc.page_content for doc in split_docs]
         full_content = " ".join(full_content)
         
-<<<<<<< HEAD
-        return full_content
-=======
-        chain = build_chain("prompt/summarize-prompt.txt")
-
-        print(chain.invoke(full_content))
->>>>>>> dcd72087
+        return full_content
 
 file_loader_map = {
     FileType.PDF: load_pdf_documents,
@@ -330,8 +268,6 @@
 }
 
 
-
-
 class FileHandlerForGoogleDrive:
     def __init__(self, file_loader, file_extension='docx'):
         self.file_loader = file_loader
@@ -380,14 +316,8 @@
         full_content = [doc.page_content for doc in split_docs]
         full_content = " ".join(full_content)
         
-<<<<<<< HEAD
-        return full_content
-=======
-        chain = build_chain("prompt/summarize-prompt.txt")
-
-        print(chain.invoke(full_content))
->>>>>>> dcd72087
-
+        return full_content
+    
 def load_gsheets_documents(drive_folder_url: str, verbose=False):
     gsheets_loader = FileHandlerForGoogleDrive(UnstructuredExcelLoader, 'xlsx')
     docs = gsheets_loader.load(drive_folder_url)
@@ -402,13 +332,7 @@
         full_content = [doc.page_content for doc in split_docs]
         full_content = " ".join(full_content)
         
-<<<<<<< HEAD
-        return full_content
-=======
-        chain = build_chain("prompt/summarize-xlsx-csv-prompt.txt")
-
-        print(chain.invoke(full_content))
->>>>>>> dcd72087
+        return full_content
 
 def load_gslides_documents(drive_folder_url: str, verbose=False):
     gslides_loader = FileHandlerForGoogleDrive(UnstructuredPowerPointLoader, 'pptx')
@@ -424,13 +348,7 @@
         full_content = [doc.page_content for doc in split_docs]
         full_content = " ".join(full_content)
         
-<<<<<<< HEAD
-        return full_content
-=======
-        chain = build_chain("prompt/summarize-prompt.txt")
-
-        print(chain.invoke(full_content))
->>>>>>> dcd72087
+        return full_content
     
 def load_gpdf_documents(drive_folder_url: str, verbose=False):
 
@@ -446,14 +364,7 @@
         full_content = [doc.page_content for doc in docs]
         full_content = " ".join(full_content)
         
-<<<<<<< HEAD
-        return full_content
-=======
-        chain = build_chain("prompt/summarize-prompt.txt")
-
-        print(chain.invoke(full_content))
->>>>>>> dcd72087
-
+        return full_content
 
 gfile_loader_map = {
     GFileType.DOC: load_gdocs_documents,
